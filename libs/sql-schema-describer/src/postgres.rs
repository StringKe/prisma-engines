--- conflicted
+++ resolved
@@ -173,19 +173,15 @@
                     "yes" => false,
                     x => panic!(format!("unrecognized is_nullable variant '{}'", x)),
                 };
-<<<<<<< HEAD
-                let arity = if udt.starts_with("_") {
-=======
-                let tpe = get_column_type(data_type.as_ref(), full_data_type.as_ref());
-                let arity = if tpe.raw.starts_with("_") {
->>>>>>> da31c9c7
+
+                let arity = if full_data_type.starts_with("_") {
                     ColumnArity::List
                 } else if is_required {
                     ColumnArity::Required
                 } else {
                     ColumnArity::Nullable
                 };
-                let tpe = get_column_type(udt.as_ref(), arity);
+                let tpe = get_column_type(data_type.as_ref(), &full_data_type, arity);
 
                 let default = col.get("column_default").and_then(|param_value| {
                     param_value
@@ -504,13 +500,8 @@
     }
 }
 
-<<<<<<< HEAD
-fn get_column_type(udt: &str, arity: ColumnArity) -> ColumnType {
-    let family = match udt {
-=======
-fn get_column_type(_data_type: &str, full_data_type: &str) -> ColumnType {
+fn get_column_type(_data_type: &str, full_data_type: &str, arity: ColumnArity) -> ColumnType {
     let family = match full_data_type {
->>>>>>> da31c9c7
         "int2" => ColumnTypeFamily::Int,
         "int4" => ColumnTypeFamily::Int,
         "int8" => ColumnTypeFamily::Int,
@@ -552,11 +543,7 @@
         "_int4" => ColumnTypeFamily::Int,
         "_text" => ColumnTypeFamily::String,
         "_varchar" => ColumnTypeFamily::String,
-<<<<<<< HEAD
-        _ => ColumnTypeFamily::Unknown, // panic!(format!("type '{}' is not supported here yet.", x)),
-=======
         _ => ColumnTypeFamily::Unknown,
->>>>>>> da31c9c7
     };
     ColumnType {
         raw: full_data_type.to_string(),
