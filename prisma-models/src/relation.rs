use crate::prelude::*;
use once_cell::sync::OnceCell;
use prisma_query::ast::{Column, Table};
use std::sync::{Arc, Weak};

pub type RelationRef = Arc<Relation>;
pub type RelationWeakRef = Weak<Relation>;

#[derive(Debug, Deserialize, Serialize, Clone, Copy, PartialEq, Eq)]
#[serde(rename_all = "SCREAMING_SNAKE_CASE")]
pub enum OnDelete {
    SetNull,
    Cascade,
}

impl OnDelete {
    pub fn is_cascade(&self) -> bool {
        match self {
            OnDelete::Cascade => true,
            OnDelete::SetNull => false,
        }
    }

    pub fn is_set_null(&self) -> bool {
        match self {
            OnDelete::Cascade => false,
            OnDelete::SetNull => true,
        }
    }
}

#[derive(Debug, Deserialize, Serialize)]
#[serde(rename_all = "camelCase")]
pub struct InlineRelation {
    #[serde(rename = "inTableOfModelId")]
    pub in_table_of_model_name: String,
    pub referencing_column: String,
}

#[derive(Debug, Deserialize, Serialize)]
#[serde(rename_all = "camelCase")]
pub struct RelationTable {
    pub table: String,
    pub model_a_column: String,
    pub model_b_column: String,
    pub id_column: Option<String>,
}

#[derive(Debug, Deserialize, Serialize)]
#[serde(rename_all = "snake_case", tag = "relationManifestationType")]
pub enum RelationLinkManifestation {
    Inline(InlineRelation),
    RelationTable(RelationTable),
}

#[derive(Debug, Deserialize, Serialize)]
#[serde(rename_all = "camelCase")]
pub struct RelationTemplate {
    pub name: String,
    pub model_a_on_delete: OnDelete,
    pub model_b_on_delete: OnDelete,
    pub manifestation: Option<RelationLinkManifestation>,

    #[serde(rename = "modelAId")]
    pub model_a_name: String,
    #[serde(rename = "modelBId")]
    pub model_b_name: String,
}

/// A relation between two models. Can be either using a `RelationTable` or
/// model a direct link between two `RelationField`s.
#[derive(DebugStub)]
pub struct Relation {
    pub name: String,

    model_a_name: String,
    model_b_name: String,

    pub model_a_on_delete: OnDelete,
    pub model_b_on_delete: OnDelete,

    model_a: OnceCell<ModelWeakRef>,
    model_b: OnceCell<ModelWeakRef>,

    field_a: OnceCell<Weak<RelationField>>,
    field_b: OnceCell<Weak<RelationField>>,

    pub manifestation: Option<RelationLinkManifestation>,

    #[debug_stub = "#InternalDataModelWeakRef#"]
    pub internal_data_model: InternalDataModelWeakRef,
}

impl RelationTemplate {
    pub fn build(self, internal_data_model: InternalDataModelWeakRef) -> RelationRef {
        let relation = Relation {
            name: self.name,
            manifestation: self.manifestation,
            model_a_name: self.model_a_name,
            model_b_name: self.model_b_name,
            model_a_on_delete: self.model_a_on_delete,
            model_b_on_delete: self.model_b_on_delete,
            model_a: OnceCell::new(),
            model_b: OnceCell::new(),
            field_a: OnceCell::new(),
            field_b: OnceCell::new(),
            internal_data_model: internal_data_model,
        };

        Arc::new(relation)
    }
}

impl Relation {
    pub const MODEL_A_DEFAULT_COLUMN: &'static str = "A";
    pub const MODEL_B_DEFAULT_COLUMN: &'static str = "B";
    pub const TABLE_ALIAS: &'static str = "RelationTable";

    /// Returns `true` only if the `Relation` is just a link between two
    /// `RelationField`s.
    pub fn is_inline_relation(&self) -> bool {
        self.manifestation
            .as_ref()
            .map(|manifestation| match manifestation {
                RelationLinkManifestation::Inline(_) => true,
                _ => false,
            })
            .unwrap_or(false)
    }

    /// Returns `true` if the `Relation` is a table linking two models.
    pub fn is_relation_table(&self) -> bool {
        !self.is_inline_relation()
    }

    /// A model that relates to itself. For example a `Person` that is a parent
    /// can relate to people that are children.
    pub fn is_self_relation(&self) -> bool {
        self.model_a_name == self.model_b_name
    }

    /// A helper function to decide actions based on the `Relation` type. Inline
    /// relation will return a column for updates, a relation table gives back
    /// `None`.
    pub fn inline_relation_column(&self) -> Option<Column> {
        if let Some(mani) = self.inline_manifestation() {
            Some(Column::from(mani.referencing_column.as_ref()).table(self.relation_table()))
        } else {
            None
        }
    }

    /// A pointer to the first `Model` in the `Relation`.
    pub fn model_a(&self) -> ModelRef {
        self.model_a
            .get_or_init(|| {
                let model = self.internal_data_model().find_model(&self.model_a_name).unwrap();
                Arc::downgrade(&model)
            })
            .upgrade()
            .expect("Model A deleted without deleting the relations in internal_data_model.")
    }

    /// A pointer to the second `Model` in the `Relation`.
    pub fn model_b(&self) -> ModelRef {
        self.model_b
            .get_or_init(|| {
                let model = self.internal_data_model().find_model(&self.model_b_name).unwrap();
                Arc::downgrade(&model)
            })
            .upgrade()
            .expect("Model B deleted without deleting the relations in internal_data_model.")
    }

    /// A pointer to the `RelationField` in the first `Model` in the `Relation`.
    pub fn field_a(&self) -> RelationFieldRef {
        self.field_a
            .get_or_init(|| {
                let field = self
                    .model_a()
                    .fields()
                    .find_from_relation(&self.name, RelationSide::A)
                    .unwrap();

                Arc::downgrade(&field)
            })
            .upgrade()
            .expect("Field A deleted without deleting the relations in internal_data_model.")
    }

    /// A pointer to the `RelationField` in the second `Model` in the `Relation`.
    pub fn field_b(&self) -> RelationFieldRef {
        self.field_b
            .get_or_init(|| {
                let field = self
                    .model_b()
                    .fields()
                    .find_from_relation(&self.name, RelationSide::B)
                    .unwrap();

                Arc::downgrade(&field)
            })
            .upgrade()
            .expect("Field B deleted without deleting the relations in internal_data_model.")
    }

    pub fn model_a_column(&self) -> Column {
        use RelationLinkManifestation::*;

        match self.manifestation {
            Some(RelationTable(ref m)) => m.model_a_column.clone().into(),
            Some(Inline(ref m)) => {
                let model = self.model_a();

                if m.in_table_of_model_name == model.name && !self.is_self_relation() {
                    model.fields().id().as_column()
                } else {
                    let column_name: &str = m.referencing_column.as_ref();
                    let column = Column::from(column_name);

                    column.table(self.relation_table())
                }
            }
            None => Self::MODEL_A_DEFAULT_COLUMN.into(),
        }
    }

    pub fn model_b_column(&self) -> Column {
        use RelationLinkManifestation::*;

        match self.manifestation {
            Some(RelationTable(ref m)) => m.model_b_column.clone().into(),
            Some(Inline(ref m)) => {
                let model = self.model_b();

                if m.in_table_of_model_name == model.name {
                    model.fields().id().as_column()
                } else {
                    let column_name: &str = m.referencing_column.as_ref();
                    let column = Column::from(column_name);

                    column.table(self.relation_table())
                }
            }
            None => Self::MODEL_B_DEFAULT_COLUMN.into(),
        }
    }

    /// The `Table` with the foreign keys are written. Can either be:
    ///
    /// - A separate table for many-to-many relations.
    /// - One of the model tables for one-to-many or one-to-one relations.
    /// - A separate relation table for all relations, if using the deprecated
    ///   data model syntax.
    pub fn relation_table(&self) -> Table {
        use RelationLinkManifestation::*;

        match self.manifestation {
<<<<<<< HEAD
            Some(RelationTable(ref m)) => m.table.clone().into(),
            Some(Inline(ref m)) => self.internal_data_model().find_model(&m.in_table_of_model_name).unwrap().table(),
            None => format!("_{}", self.name).into(),
=======
            Some(RelationTable(ref m)) => {
                let db = self.model_a().schema().db_name.clone();
                (db, m.table.clone()).into()
            }
            Some(Inline(ref m)) => self.schema().find_model(&m.in_table_of_model_name).unwrap().table(),
            None => {
                let db = self.model_a().schema().db_name.clone();
                (db, format!("_{}", self.name)).into()
            }
>>>>>>> 3fc25bd1
        }
    }

    pub fn is_many_to_many(&self) -> bool {
        self.field_a().is_list && self.field_b().is_list
    }

    pub fn id_column(&self) -> Option<Column> {
        use RelationLinkManifestation::*;

        match self.manifestation {
            None => Some("id".into()),
            Some(RelationTable(ref m)) => m.id_column.as_ref().map(|s| {
                let st: &str = s.as_ref();
                st.into()
            }),
            _ => None,
        }
    }

    pub fn relation_table_has_3_columns(&self) -> bool {
        self.id_column().is_some()
    }

    pub fn column_for_relation_side(&self, side: RelationSide) -> Column {
        match side {
            RelationSide::A => self.model_a_column(),
            RelationSide::B => self.model_b_column(),
        }
    }

    pub fn contains_the_model(&self, model: ModelRef) -> bool {
        self.model_a().name == model.name || self.model_b().name == model.name
    }

    pub fn get_field_on_model(&self, model_id: &str) -> DomainResult<Arc<RelationField>> {
        if model_id == self.model_a().name {
            Ok(self.field_a())
        } else if model_id == self.model_b().name {
            Ok(self.field_b())
        } else {
            Err(DomainError::ModelForRelationNotFound {
                model_id: model_id.to_string(),
                relation: self.name.clone(),
            })
        }
    }

    pub fn inline_manifestation(&self) -> Option<&InlineRelation> {
        use RelationLinkManifestation::*;

        match self.manifestation {
            Some(Inline(ref m)) => Some(m),
            _ => None,
        }
    }

    fn internal_data_model(&self) -> InternalDataModelRef {
        self.internal_data_model
            .upgrade()
            .expect("InternalDataModel does not exist anymore. Parent internal_data_model is deleted without deleting the child internal_data_model.")
    }
}<|MERGE_RESOLUTION|>--- conflicted
+++ resolved
@@ -256,21 +256,19 @@
         use RelationLinkManifestation::*;
 
         match self.manifestation {
-<<<<<<< HEAD
-            Some(RelationTable(ref m)) => m.table.clone().into(),
-            Some(Inline(ref m)) => self.internal_data_model().find_model(&m.in_table_of_model_name).unwrap().table(),
-            None => format!("_{}", self.name).into(),
-=======
             Some(RelationTable(ref m)) => {
-                let db = self.model_a().schema().db_name.clone();
+                let db = self.model_a().internal_data_model().db_name.clone();
                 (db, m.table.clone()).into()
             }
-            Some(Inline(ref m)) => self.schema().find_model(&m.in_table_of_model_name).unwrap().table(),
+            Some(Inline(ref m)) => self
+                .internal_data_model()
+                .find_model(&m.in_table_of_model_name)
+                .unwrap()
+                .table(),
             None => {
-                let db = self.model_a().schema().db_name.clone();
+                let db = self.model_a().internal_data_model().db_name.clone();
                 (db, format!("_{}", self.name)).into()
             }
->>>>>>> 3fc25bd1
         }
     }
 
