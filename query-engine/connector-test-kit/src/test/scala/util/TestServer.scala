package util

import play.api.libs.json._
case class TestServer() extends PlayJsonExtensions {
  def query(
      query: String,
      project: Project,
      dataContains: String = ""
  ): JsValue = {
    val result = queryBinaryCLI(
      query = query.stripMargin,
      project = project,
    )
    result.assertSuccessfulResponse(dataContains)
    result
  }

  def queryThatMustFail(
      query: String,
      project: Project,
      errorCode: Int,
      errorCount: Int = 1,
      errorContains: String = ""
  ): JsValue = {
    val result =
      queryBinaryCLI(
        query = query.stripMargin,
        project = project,
      )

    // Ignore error codes for external tests (0) and containment checks ("")
    result.assertFailingResponse(0, errorCount, "")
    result
  }

  def queryBinaryCLI(query: String, project: Project) = {
    import sys.process._

    val formattedQuery = query.stripMargin.replace("\n", "")
<<<<<<< HEAD
    val encoded_query = UTF8Base64.encode(formattedQuery)
    val response =
      Process(Seq(EnvVars.prismaBinaryPath, "cli", "--execute_request", encoded_query), None, "PRISMA_DML" -> project.envVar).!!
=======
    val encoded_query  = UTF8Base64.encode(formattedQuery)
    val response = project.isPgBouncer match {
      case true => Process(Seq(EnvVars.prismaBinaryPath, "--always_force_transactions", "cli", "--execute_request", encoded_query), None, "PRISMA_DML" -> project.pgBouncerEnvVar).!!
      case false => Process(Seq(EnvVars.prismaBinaryPath, "cli", "--execute_request", encoded_query), None, "PRISMA_DML" -> project.envVar).!!
    }

>>>>>>> a1908dd4
    val decoded_response = UTF8Base64.decode(response)

    Json.parse(decoded_response)
  }
}<|MERGE_RESOLUTION|>--- conflicted
+++ resolved
@@ -37,18 +37,11 @@
     import sys.process._
 
     val formattedQuery = query.stripMargin.replace("\n", "")
-<<<<<<< HEAD
-    val encoded_query = UTF8Base64.encode(formattedQuery)
-    val response =
-      Process(Seq(EnvVars.prismaBinaryPath, "cli", "--execute_request", encoded_query), None, "PRISMA_DML" -> project.envVar).!!
-=======
     val encoded_query  = UTF8Base64.encode(formattedQuery)
     val response = project.isPgBouncer match {
       case true => Process(Seq(EnvVars.prismaBinaryPath, "--always_force_transactions", "cli", "--execute_request", encoded_query), None, "PRISMA_DML" -> project.pgBouncerEnvVar).!!
       case false => Process(Seq(EnvVars.prismaBinaryPath, "cli", "--execute_request", encoded_query), None, "PRISMA_DML" -> project.envVar).!!
     }
-
->>>>>>> a1908dd4
     val decoded_response = UTF8Base64.decode(response)
 
     Json.parse(decoded_response)
