//! Process a record into an IR Map

<<<<<<< HEAD
use super::{lists::build_list, utils, Item, Map};
use crate::{PrismaQueryResult, SinglePrismaQueryResult};

pub fn build_map(result: &SinglePrismaQueryResult) -> Map {
    result.find_id();

=======
use super::{lists::build_list, Item, Map};
use crate::{ReadQueryResult, SingleReadQueryResult};

pub fn build_map(result: &SingleReadQueryResult) -> Map {
>>>>>>> 72457846
    // Build selected fields first
    let mut outer = match &result.result {
        Some(single) => single
            .field_names
            .iter()
            .zip(&single.node.values)
            .fold(Map::new(), |mut map, (name, val)| {
                map.insert(name.clone(), Item::Value(val.clone()));
                map
            }),
        None => panic!("No result found"), // FIXME: Can this ever happen?
    };

    // Then add nested selected fields
    outer = result.nested.iter().fold(outer, |mut map, query| {
        match query {
            ReadQueryResult::Single(nested) => map.insert(nested.name.clone(), Item::Map(build_map(nested))),
            ReadQueryResult::Many(nested) => map.insert(nested.name.clone(), Item::List(build_list(nested))),
        };

        map
    });

    let ids = result.find_id().expect("Failed to find record IDs!");
    let scalar_values = utils::associate_list_results(vec![ids], &result.list_results);

    scalar_values.into_iter().for_each(|item| {
        if let Item::Map(map) = item {
            map.into_iter().for_each(|(k, v)| {
                outer.insert(k, v);
            });
        }
    });

    // Associate scalarlist values
    // result
    //     .list_results
    //     .values
    //     .iter()
    //     .zip(&result.list_results.field_names)
    //     .for_each(|(values, field_name)| {
    //         outer.insert(
    //             field_name.clone(),
    //             Item::List(values.iter().fold(vec![], |_, list| {
    //                 list.iter().map(|pv| Item::Value(pv.clone())).collect()
    //             })),
    //         );
    //     });

    result.fields.iter().fold(Map::new(), |mut map, field| {
        map.insert(
            field.clone(),
            outer.remove(field).expect("[Map]: Missing required field"),
        );
        map
    })
}<|MERGE_RESOLUTION|>--- conflicted
+++ resolved
@@ -1,18 +1,11 @@
 //! Process a record into an IR Map
 
-<<<<<<< HEAD
 use super::{lists::build_list, utils, Item, Map};
-use crate::{PrismaQueryResult, SinglePrismaQueryResult};
-
-pub fn build_map(result: &SinglePrismaQueryResult) -> Map {
-    result.find_id();
-
-=======
-use super::{lists::build_list, Item, Map};
 use crate::{ReadQueryResult, SingleReadQueryResult};
 
 pub fn build_map(result: &SingleReadQueryResult) -> Map {
->>>>>>> 72457846
+    result.find_id();
+
     // Build selected fields first
     let mut outer = match &result.result {
         Some(single) => single
@@ -47,21 +40,6 @@
         }
     });
 
-    // Associate scalarlist values
-    // result
-    //     .list_results
-    //     .values
-    //     .iter()
-    //     .zip(&result.list_results.field_names)
-    //     .for_each(|(values, field_name)| {
-    //         outer.insert(
-    //             field_name.clone(),
-    //             Item::List(values.iter().fold(vec![], |_, list| {
-    //                 list.iter().map(|pv| Item::Value(pv.clone())).collect()
-    //             })),
-    //         );
-    //     });
-
     result.fields.iter().fold(Map::new(), |mut map, field| {
         map.insert(
             field.clone(),
