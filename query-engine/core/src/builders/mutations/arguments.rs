--- conflicted
+++ resolved
@@ -37,30 +37,8 @@
 
 impl<'name> ScopedArg<'name> {
     /// Parse a set of GraphQl input arguments
-    pub fn parse(args: &'name Vec<(String, Value)>) -> Self {
-<<<<<<< HEAD
+    pub fn parse(args: &'name Vec<(String, Value)>) -> CoreResultSelf {
         Self::evaluate_root(args.iter().filter(|(arg, _)| arg.as_str() != "where").collect())
-=======
-        args.iter().filter(|(arg, _)| arg.as_str() != "where").fold(
-            ScopedArg::Node(Default::default()),
-            |mut node, (name, data)| {
-                match (name.as_str(), data) {
-                    ("data", Value::Object(obj)) => {}
-                    ("set", Value::Object(obj)) => {}
-                    ("create", Value::Object(obj)) => {}
-                    ("connect", Value::Object(obj)) => {}
-                    _ => { /* ignore - maybe log? */ }
-                }
-
-                match node {
-                    ScopedArg::Node(ref mut n) => n.name = name.as_str(),
-                    _ => {}
-                };
-
-                node
-            },
-        )
->>>>>>> 9b9baeda
     }
 
     /// The root of an argument tree is part of a top-level-mutation
@@ -68,11 +46,7 @@
     /// It can only contain the keys `data` and `where` but because
     /// `where` clauses are handled elsewhere,
     /// here we only care about `data`
-<<<<<<< HEAD
-    fn evaluate_root(args: Vec<&'name (String, Value)>) -> Self {
-=======
-    fn evaluate_root(args: &'name Vec<(String, Value)>) -> ScopedArg<'name> {
->>>>>>> 9b9baeda
+    fn evaluate_root(args: Vec<&'name (String, Value)>) -> CoreResultSelf {
         args.iter()
             .fold(ScopedArg::Node(Default::default()), |_, (name, value)| {
                 match (name.as_str(), value) {
@@ -102,7 +76,7 @@
     }
 
     /// Determine whether a subtree needs to be expanded into it's own node
-    fn evaluate_tree(name: &'name str, obj: &'name BTreeMap<String, Value>) -> Self {
+    fn evaluate_tree(name: &'name str, obj: &'name BTreeMap<String, Value>) -> CoreResultSelf {
         ScopedArg::Node(obj.iter().fold(Default::default(), |mut node, (key, val)| {
             match (key.as_str(), val) {
                 ("create", Value::Object(obj)) => obj.iter().for_each(|(key, val)| match val {
@@ -159,6 +133,7 @@
                             .insert(key.clone(), ScopedArg::Value(PrismaValue::from_value(value)));
                     }
                 }),
+                // TODO: Make this not panic
                 (verb, _) => panic!("Unknown verb `{}`", verb),
             }
 
@@ -169,7 +144,6 @@
 
 /// Parse a `{ "set": [...] }` structure into a ScalarListSet
 fn handle_scalar_list<'name>(name: &String, obj: &'name BTreeMap<String, Value>) -> ListArg<'name> {
-<<<<<<< HEAD
     (
         name.clone(),
         match obj.get("set") {
@@ -183,112 +157,4 @@
             _ => None, // TODO: This should maybe return an error
         },
     )
-}
-=======
-    // match obj.get("set") {
-    //     Some(Value::List(l)) => Some(l.iter().map(|v| ScopedArg::Value(PrismaValue::from_value(v))).collect::<ListArg<'name>>()),
-    //     None => None,
-    //     _ => unimplemented!(), // or unreachable? dunn duuuuun!
-    // }
-
-    unimplemented!()
-}
-
-//    let (args, lists) = dbg!(args)
-//         .iter()
-//         .filter(|(arg, _)| arg.as_str() != "where") // `where` blocks are handled by filter logic!
-//         .fold((BTreeMap::new(), vec![]), |(mut map, mut vec), (_, v)| {
-//             match v {
-//                 Value::Object(o) => o.iter().for_each(|(k, v)| {
-//                     match v {
-//                         // Deal with ScalarList initialisers
-//                         Value::Object(o) if o.contains_key("set") => {
-//                             vec.push((
-//                                 k.clone(),
-//                                 match o.get("set") {
-//                                     Some(Value::List(l)) => Some(
-//                                         l.iter()
-//                                             .map(|v| PrismaValue::from_value(v))
-//                                             .collect::<Vec<PrismaValue>>(),
-//                                     ),
-//                                     None => None,
-//                                     _ => unimplemented!(), // or unreachable? dunn duuuuun!
-//                                 },
-//                             ));
-//                         },
-//                         // Deal with nested creates
-//                         Value::Object(o) if o.contains_key("create") => {
-
-//                         },
-//                         // Deal with nested connects
-//                         Value::Object(o) if o.contains_key("connect") => {
-
-//                         }
-//                         v => {
-//                             map.insert(k.clone(), PrismaValue::from_value(v));
-//                         }
-//                     }
-//                 }),
-//                 _ => panic!("Unknown argument structure!"),
-//             }
-
-//             (map, vec)
-//         });
-//     (args.into(), lists)
-
-// arguments: [
-//     (
-//         "data",
-//         Object(
-//             {
-//                 "Albums": Object(
-//                     {
-//                         "create": Object(
-//                             {
-//                                 "Title": String(
-//                                     "Anarchy",
-//                                 ),
-//                                 "Tracks": Object(
-//                                     {
-//                                         "create": Object(
-//                                             {
-//                                                 "MediaType": Object(
-//                                                     {
-//                                                         "connect": Object(
-//                                                             {
-//                                                                 "id": Int(
-//                                                                     Number(
-//                                                                         1,
-//                                                                     ),
-//                                                                 ),
-//                                                             },
-//                                                         ),
-//                                                     },
-//                                                 ),
-//                                                 "Milliseconds": Int(
-//                                                     Number(
-//                                                         1312,
-//                                                     ),
-//                                                 ),
-//                                                 "Name": String(
-//                                                     "Destroy Capitalism",
-//                                                 ),
-//                                                 "UnitPrice": Float(
-//                                                     13.12,
-//                                                 ),
-//                                             },
-//                                         ),
-//                                     },
-//                                 ),
-//                             },
-//                         ),
-//                     },
-//                 ),
-//                 "Name": String(
-//                     "The ACAB tribute band",
-//                 ),
-//             },
-//         ),
-//     ),
-// ],
->>>>>>> 9b9baeda
+}