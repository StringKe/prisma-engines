--- conflicted
+++ resolved
@@ -1,34 +1,25 @@
 use migration_engine_tests::sync_test_api::*;
 
-<<<<<<< HEAD
-#[test_each_connector]
-async fn typescript_starter_schema_is_idempotent_without_native_type_annotations(api: &TestApi) -> TestResult {
-    let dm = api.datamodel_with_provider(
-=======
 #[test_connector]
 fn typescript_starter_schema_is_idempotent_without_native_type_annotations(api: TestApi) {
-    let dm = format!(
->>>>>>> 905be1d1
+    let dm = api.datamodel_with_provider(
         r#"
-        {}
-
-        model Post {{
+        model Post {
             id        Int     @id @default(autoincrement())
             title     String
             content   String?
             published Boolean @default(false)
             author    User?   @relation(fields: [authorId], references: [id])
             authorId  Int?
-        }}
+        }
 
-        model User {{
+        model User {
             id    Int     @id @default(autoincrement())
             email String  @unique
             name  String?
             posts Post[]
-        }}
+        }
     "#,
-        api.datasource_block()
     );
 
     api.schema_push(&dm)
@@ -38,6 +29,7 @@
     api.schema_push(&dm).send_sync().assert_green_bang().assert_no_steps();
     api.schema_push(&dm).send_sync().assert_green_bang().assert_no_steps();
 }
+
 #[test_connector]
 fn typescript_starter_schema_starting_without_native_types_is_idempotent(api: TestApi) {
     let dm = r#"
@@ -58,12 +50,7 @@
         }
     "#;
 
-<<<<<<< HEAD
     let dm2 = api.datamodel_with_provider(dm);
-=======
-    let dm2 = format!("{}\n{}", api.datasource_block(), dm);
->>>>>>> 905be1d1
-
     api.schema_push(dm)
         .send_sync()
         .assert_green_bang()
@@ -72,41 +59,25 @@
     api.schema_push(&dm2).send_sync().assert_green_bang().assert_no_steps();
 }
 
-<<<<<<< HEAD
-#[test_each_connector(tags("postgres", "mysql", "mssql"))]
-async fn bigint_primary_keys_are_idempotent(api: &TestApi) -> TestResult {
-    let dm1 = api.datamodel_with_provider(
-=======
 #[test_connector(tags(Postgres, Mysql, Mssql))]
 fn bigint_primary_keys_are_idempotent(api: TestApi) {
-    let dm1 = format!(
->>>>>>> 905be1d1
+    let dm = api.datamodel_with_provider(
         r#"
-            {}
-
-            model Cat {{
+            model Cat {
                 id BigInt @id @default(autoincrement()) @db.BigInt
-            }}
+            }
         "#,
-        api.datasource_block()
     );
 
-    api.schema_push(&dm1).send_sync().assert_green_bang();
-    api.schema_push(dm1).send_sync().assert_green_bang().assert_no_steps();
+    api.schema_push(&dm).send_sync().assert_green_bang();
+    api.schema_push(&dm).send_sync().assert_green_bang().assert_no_steps();
 
-<<<<<<< HEAD
     let dm2 = api.datamodel_with_provider(
-=======
-    let dm2 = format!(
->>>>>>> 905be1d1
         r#"
-        {}
-
-        model Cat {{
+        model Cat {
             id BigInt @id @default(autoincrement())
-        }}
+        }
         "#,
-        api.datasource_block()
     );
 
     api.schema_push(&dm2).send_sync().assert_green_bang();
